package swim

import (
	"math"
	"net/netip"

	"github.com/dkmccandless/swim/internal/roundrobinrandom"
	"github.com/dkmccandless/swim/internal/rpq"
)

// A stateMachine is a finite state machine that implements the SWIM
// protocol.
type stateMachine struct {
	id          id
	incarnation int

	members  map[id]*profile
	suspects map[id]int  // number of periods under suspicion
	removed  map[id]bool // removed ids // TODO: expire old entries by timestamp

	order roundrobinrandom.Order[id]

<<<<<<< HEAD
	msgQueue     *rpq.Queue[id, *message]
	userMsgQueue *rpq.Queue[id, *message]
	seenUserMsgs map[id]bool
=======
	msgQueue *rpq.Queue[id, *message]
>>>>>>> d88f48c7

	pingTarget id
	gotAck     bool
	pingReqs   map[id]id

	nPingReqs int
	maxMsgs   int

	pendingUpdates  []Update
	pendingMessages []Message
}

// A packetType describes the meaning of a packet.
type packetType byte

const (
	ping packetType = iota
	pingReq
	ack
)

// A packet represents a network packet.
type packet struct {
	Type       packetType
	remoteID   id
	remoteAddr netip.AddrPort

	// for ping requests
	TargetID   id             `json:",omitempty"`
	TargetAddr netip.AddrPort `json:",omitempty"`

	Msgs []*message `json:",omitempty"`
}

// A msgType describes the meaning of a message.
type msgType byte

const (
	alive msgType = iota
	suspected
	failed
	userMsg
)

// A message carries membership information or user-defined data.
type message struct {
	Type msgType
	ID   id
	Addr netip.AddrPort

	// for alive, suspected, failed
	Incarnation int `json:",omitempty"`

	// for userMsg
	MessageID id     `json:",omitempty"`
	Body      []byte `json:",omitempty"`
}

// A profile contains an ID's membership information.
type profile struct {
	incarnation int
	contacted   bool
	addr        netip.AddrPort
}

func newStateMachine() *stateMachine {
	s := &stateMachine{
		id: randID(),

		members:  make(map[id]*profile),
		suspects: make(map[id]int),
		removed:  make(map[id]bool),

		seenUserMsgs: make(map[id]bool),

		pingReqs:  make(map[id]id),
		nPingReqs: 2, // TODO: scale according to permissible false positive probability
		maxMsgs:   6, // TODO: revisit guaranteed MTU constraint
	}
<<<<<<< HEAD

	// logn3 returns 3*log(n) rounded up, where n is the size of the network.
	// Each message must be sent a small multiple of log(n) times to ensure
	// reliable dissemination.
	logn3 := func() int {
		return int(math.Ceil(3 * math.Log(float64(len(s.members)+1))))
	}
	s.msgQueue = rpq.New[id, *message](logn3)
	s.userMsgQueue = rpq.New[id, *message](logn3)
=======
	s.msgQueue = rpq.New[id, *message](func() int {
		// A small multiple of the logarithm of the size of the network
		// suffices to ensure reliable dissemination.
		return int(3*math.Log(float64(len(s.members)+1))) + 1
	})
>>>>>>> d88f48c7
	return s
}

// tick begins a new protocol period and returns a ping, as well as packets to
// notify any members declared suspected or failed. tick may produce pending
// Updates.
func (s *stateMachine) tick() []packet {
	var ps []packet
	for id := range s.suspects {
		if s.suspects[id]++; s.suspects[id] >= s.suspicionTimeout() {
			// Suspicion timeout
			m := s.failedMessage(id)
<<<<<<< HEAD
			s.msgQueue.Push(id, m)
=======
			s.msgQueue.Upsert(id, m)
>>>>>>> d88f48c7
			ps = append(ps, s.makeMessagePing(m))
			s.remove(id)
		}
	}
<<<<<<< HEAD
=======

>>>>>>> d88f48c7
	if id := s.pingTarget; !s.gotAck && s.isMember(id) {
		// Expired ping target
		if !s.isSuspect(id) {
			s.suspects[id] = 0
		}
		m := s.suspectedMessage(id)
<<<<<<< HEAD
		s.msgQueue.Push(id, m)
=======
		s.msgQueue.Upsert(id, m)
>>>>>>> d88f48c7
		ps = append(ps, s.makeMessagePing(m))
	}
	s.gotAck = false
	s.pingReqs = map[id]id{}
	s.pingTarget = s.order.Next()
	if s.pingTarget == "" {
		return ps
	}
	return append(ps, s.makePing(s.pingTarget))
}

// timeout produces ping requests if an ack has not been received from the
// ping target, or else nil.
func (s *stateMachine) timeout() []packet {
	if s.gotAck || !s.isMember(s.pingTarget) {
		return nil
	}
	var ps []packet
	for _, id := range s.order.IndependentSample(s.nPingReqs, s.pingTarget) {
		ps = append(ps, s.makePingReq(id, s.pingTarget, s.members[s.pingTarget].addr))
	}
	return ps
}

// receive processes an incoming packet and returns any necessary outgoing
// packets, and a boolean value reporting whether the stateMachine can continue
// participating in the protocol. receive may produce pending Updates or
// Messages.
func (s *stateMachine) receive(p packet) ([]packet, bool) {
	if s.removed[p.remoteID] {
		return nil, true
	}
	for _, msg := range p.Msgs {
		if msg.Addr == (netip.AddrPort{}) {
			msg.Addr = p.remoteAddr
		}
		if !s.processMsg(msg) {
			return nil, false
		}
	}
	return s.processPacketType(p), true
}

<<<<<<< HEAD
// processMsg processes an incoming message and reports whether s can continue
// to participate in the protocol.
func (s *stateMachine) processMsg(m *message) bool {
	switch {
	case m.ID == s.id:
		if m.Type == suspected && m.Incarnation == s.incarnation {
			s.incarnation++
			s.msgQueue.Push(s.id, s.aliveMessage())
=======
// processMsg returns an Update if m results in a change of membership, or else
// nil. The boolean return value is false if the stateMachine has been declared
// failed, and true otherwise.
func (s *stateMachine) processMsg(m *message) (*Update, bool) {
	if m.ID == s.id {
		switch m.Type {
		case suspected:
			if m.Incarnation == s.incarnation {
				s.incarnation++
				s.msgQueue.Upsert(s.id, s.aliveMessage())
			}
		case failed:
			return nil, false
>>>>>>> d88f48c7
		}
		return m.Type != failed
	case m.Type == userMsg:
		s.seenUserMsgs[m.MessageID] = true
		s.userMsgQueue.Push(m.MessageID, m)
		s.pendingMessages = append(s.pendingMessages, Message{
			SrcID:   string(m.ID),
			SrcAddr: m.Addr,
			Body:    m.Body,
		})
	case s.isMemberNews(m):
		s.update(m)
		s.msgQueue.Push(m.ID, m)
	}
<<<<<<< HEAD
	return true
=======
	s.msgQueue.Upsert(m.ID, m)
	return s.update(m), true
>>>>>>> d88f48c7
}

// update updates a node's membership status based on a received message.
func (s *stateMachine) update(m *message) {
	id := m.ID
	if m.Type == failed {
		s.remove(id)
		return
	}
	if !s.isMember(id) {
		s.members[id] = new(profile)
		s.order.Add(id)
		s.pendingUpdates = append(s.pendingUpdates, Update{
			ID: string(id), Addr: m.Addr, IsMember: true,
		})
	}
	s.members[id].incarnation = m.Incarnation
	s.members[id].addr = m.Addr
	switch m.Type {
	case alive:
		delete(s.suspects, id)
	case suspected:
		s.suspects[id] = 0
	}
}

// remove removes an id from the membership list.
func (s *stateMachine) remove(id id) {
	if !s.isMember(id) {
		return
	}
	s.pendingUpdates = append(s.pendingUpdates, Update{
		ID: string(id), Addr: s.members[id].addr, IsMember: false,
	})
	delete(s.members, id)
	delete(s.suspects, id)
	s.removed[id] = true
	s.order.Remove(id)
}

// processPacketType processes an incoming packet and returns any necessary
// outgoing packets.
func (s *stateMachine) processPacketType(p packet) []packet {
	switch p.Type {
	case ping:
		return []packet{s.makeAck(p.remoteID)}
	case pingReq:
		s.pingReqs[p.remoteID] = p.TargetID
		return []packet{s.makePing(p.TargetID)}
	case ack:
		if p.remoteID == s.pingTarget || p.TargetID == s.pingTarget {
			s.gotAck = true
		}
		var ps []packet
		for src, target := range s.pingReqs {
			if target == p.remoteID {
				ps = append(ps, s.makeReqAck(src, p.remoteID, p.remoteAddr))
				delete(s.pingReqs, src)
			}
		}
		return ps
	}
	return nil
}

// suspicionTimeout returns the number of periods to wait before declaring a
// suspect failed.
func (s *stateMachine) suspicionTimeout() int {
	return int(3*math.Log(float64(len(s.members)))) + 1
}

// isMember reports whether an id is a member.
func (s *stateMachine) isMember(id id) bool {
	_, ok := s.members[id]
	return ok
}

// isSuspect reports whether an id is suspected.
func (s *stateMachine) isSuspect(id id) bool {
	_, ok := s.suspects[id]
	return ok
}

// isMemberNews reports whether m contains new membership status information.
func (s *stateMachine) isMemberNews(m *message) bool {
	if m == nil {
		return false
	}
	switch m.Type {
	case alive, suspected, failed:
	default:
		return false
	}
	if !s.isMember(m.ID) {
		return !s.removed[m.ID]
	}
	if m.Type == failed {
		return true
	}
	incarnation := s.members[m.ID].incarnation
	if m.Incarnation == incarnation {
		return m.Type == suspected && !s.isSuspect(m.ID)
	}
	return m.Incarnation > incarnation
}

func (s *stateMachine) makePing(dst id) packet {
	return s.makePacket(ping, dst, "", netip.AddrPort{})
}

func (s *stateMachine) makeAck(dst id) packet {
	return s.makePacket(ack, dst, "", netip.AddrPort{})
}

func (s *stateMachine) makePingReq(dst, target id, targetAddr netip.AddrPort) packet {
	return s.makePacket(pingReq, dst, target, targetAddr)
}

func (s *stateMachine) makeReqAck(dst, target id, targetAddr netip.AddrPort) packet {
	return s.makePacket(ack, dst, target, targetAddr)
}

// makePacket assembles a packet and populates it with messages. If dst has
// not been sent to before, one of the messages is an introductory alive
// message.
func (s *stateMachine) makePacket(typ packetType, dst, target id, targetAddr netip.AddrPort) packet {
	// TODO: treat message sizes vs. packet capacity in more detail
	var msgs []*message
	if !s.members[dst].contacted {
		s.members[dst].contacted = true
<<<<<<< HEAD
		msgs = append(msgs, s.aliveMessage())
	}
	if s.userMsgQueue.Len() > 0 {
		msgs = append(msgs, s.userMsgQueue.Pop())
=======
		msgs = append(s.msgQueue.PopN(s.maxMsgs-1), s.aliveMessage())
	} else {
		msgs = s.msgQueue.PopN(s.maxMsgs)
>>>>>>> d88f48c7
	}
	return packet{
		Type:       typ,
		remoteID:   dst,
		remoteAddr: s.members[dst].addr,
		TargetID:   target,
		TargetAddr: targetAddr,
		Msgs:       append(msgs, s.msgQueue.PopN(s.maxMsgs-len(msgs))...),
	}
}

// makeMessagePing returns a ping that delivers a single message to its subject.
func (s *stateMachine) makeMessagePing(m *message) packet {
	return packet{
		Type:       ping,
		remoteID:   m.ID,
		remoteAddr: m.Addr,
		Msgs:       []*message{m},
	}
}

// aliveMessage returns a message reporting the stateMachine as alive.
func (s *stateMachine) aliveMessage() *message {
	return &message{
		Type:        alive,
		ID:          s.id,
		Incarnation: s.incarnation,
	}
}

// suspectedMessage returns a message reporting an id as suspected.
func (s *stateMachine) suspectedMessage(id id) *message {
	return &message{
		Type:        suspected,
		ID:          id,
		Incarnation: s.members[id].incarnation,
		Addr:        s.members[id].addr,
	}
}

// failedMessage returns a message reporting an id as failed.
func (s *stateMachine) failedMessage(id id) *message {
	return &message{
		Type: failed,
		ID:   id,
		Addr: s.members[id].addr,
	}
}

// addUserMsg adds a new userMsg carrying b to the user message queue.
func (s *stateMachine) addUserMsg(b []byte) {
	messageID := randID()
	s.userMsgQueue.Push(messageID, &message{
		Type:      userMsg,
		ID:        s.id,
		MessageID: messageID,
		Body:      b,
	})
}<|MERGE_RESOLUTION|>--- conflicted
+++ resolved
@@ -20,13 +20,9 @@
 
 	order roundrobinrandom.Order[id]
 
-<<<<<<< HEAD
 	msgQueue     *rpq.Queue[id, *message]
 	userMsgQueue *rpq.Queue[id, *message]
 	seenUserMsgs map[id]bool
-=======
-	msgQueue *rpq.Queue[id, *message]
->>>>>>> d88f48c7
 
 	pingTarget id
 	gotAck     bool
@@ -106,7 +102,6 @@
 		nPingReqs: 2, // TODO: scale according to permissible false positive probability
 		maxMsgs:   6, // TODO: revisit guaranteed MTU constraint
 	}
-<<<<<<< HEAD
 
 	// logn3 returns 3*log(n) rounded up, where n is the size of the network.
 	// Each message must be sent a small multiple of log(n) times to ensure
@@ -116,13 +111,6 @@
 	}
 	s.msgQueue = rpq.New[id, *message](logn3)
 	s.userMsgQueue = rpq.New[id, *message](logn3)
-=======
-	s.msgQueue = rpq.New[id, *message](func() int {
-		// A small multiple of the logarithm of the size of the network
-		// suffices to ensure reliable dissemination.
-		return int(3*math.Log(float64(len(s.members)+1))) + 1
-	})
->>>>>>> d88f48c7
 	return s
 }
 
@@ -135,30 +123,18 @@
 		if s.suspects[id]++; s.suspects[id] >= s.suspicionTimeout() {
 			// Suspicion timeout
 			m := s.failedMessage(id)
-<<<<<<< HEAD
-			s.msgQueue.Push(id, m)
-=======
 			s.msgQueue.Upsert(id, m)
->>>>>>> d88f48c7
 			ps = append(ps, s.makeMessagePing(m))
 			s.remove(id)
 		}
 	}
-<<<<<<< HEAD
-=======
-
->>>>>>> d88f48c7
 	if id := s.pingTarget; !s.gotAck && s.isMember(id) {
 		// Expired ping target
 		if !s.isSuspect(id) {
 			s.suspects[id] = 0
 		}
 		m := s.suspectedMessage(id)
-<<<<<<< HEAD
-		s.msgQueue.Push(id, m)
-=======
 		s.msgQueue.Upsert(id, m)
->>>>>>> d88f48c7
 		ps = append(ps, s.makeMessagePing(m))
 	}
 	s.gotAck = false
@@ -202,7 +178,6 @@
 	return s.processPacketType(p), true
 }
 
-<<<<<<< HEAD
 // processMsg processes an incoming message and reports whether s can continue
 // to participate in the protocol.
 func (s *stateMachine) processMsg(m *message) bool {
@@ -210,27 +185,12 @@
 	case m.ID == s.id:
 		if m.Type == suspected && m.Incarnation == s.incarnation {
 			s.incarnation++
-			s.msgQueue.Push(s.id, s.aliveMessage())
-=======
-// processMsg returns an Update if m results in a change of membership, or else
-// nil. The boolean return value is false if the stateMachine has been declared
-// failed, and true otherwise.
-func (s *stateMachine) processMsg(m *message) (*Update, bool) {
-	if m.ID == s.id {
-		switch m.Type {
-		case suspected:
-			if m.Incarnation == s.incarnation {
-				s.incarnation++
-				s.msgQueue.Upsert(s.id, s.aliveMessage())
-			}
-		case failed:
-			return nil, false
->>>>>>> d88f48c7
+			s.msgQueue.Upsert(s.id, s.aliveMessage())
 		}
 		return m.Type != failed
 	case m.Type == userMsg:
 		s.seenUserMsgs[m.MessageID] = true
-		s.userMsgQueue.Push(m.MessageID, m)
+		s.userMsgQueue.Upsert(m.MessageID, m)
 		s.pendingMessages = append(s.pendingMessages, Message{
 			SrcID:   string(m.ID),
 			SrcAddr: m.Addr,
@@ -238,14 +198,9 @@
 		})
 	case s.isMemberNews(m):
 		s.update(m)
-		s.msgQueue.Push(m.ID, m)
-	}
-<<<<<<< HEAD
+		s.msgQueue.Upsert(m.ID, m)
+	}
 	return true
-=======
-	s.msgQueue.Upsert(m.ID, m)
-	return s.update(m), true
->>>>>>> d88f48c7
 }
 
 // update updates a node's membership status based on a received message.
@@ -376,16 +331,10 @@
 	var msgs []*message
 	if !s.members[dst].contacted {
 		s.members[dst].contacted = true
-<<<<<<< HEAD
 		msgs = append(msgs, s.aliveMessage())
 	}
 	if s.userMsgQueue.Len() > 0 {
 		msgs = append(msgs, s.userMsgQueue.Pop())
-=======
-		msgs = append(s.msgQueue.PopN(s.maxMsgs-1), s.aliveMessage())
-	} else {
-		msgs = s.msgQueue.PopN(s.maxMsgs)
->>>>>>> d88f48c7
 	}
 	return packet{
 		Type:       typ,
@@ -438,7 +387,7 @@
 // addUserMsg adds a new userMsg carrying b to the user message queue.
 func (s *stateMachine) addUserMsg(b []byte) {
 	messageID := randID()
-	s.userMsgQueue.Push(messageID, &message{
+	s.userMsgQueue.Upsert(messageID, &message{
 		Type:      userMsg,
 		ID:        s.id,
 		MessageID: messageID,
