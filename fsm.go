--- conflicted
+++ resolved
@@ -30,12 +30,8 @@
 	nPingReqs int
 	maxMsgs   int
 
-<<<<<<< HEAD
-	pendingUpdates []Update
-	pendingMemos   []Memo
-=======
-	updates chan<- Update
->>>>>>> 93aba43e
+	updates      chan<- Update
+	pendingMemos []Memo
 }
 
 // A packetType describes the meaning of a packet.
@@ -122,17 +118,10 @@
 }
 
 // tick begins a new protocol period and returns a ping, as well as packets to
-<<<<<<< HEAD
-// notify any members declared suspected or failed. tick may produce pending
-// Updates.
-func (s *stateMachine) tick() []packet {
-	var ps []packet
-=======
 // notify any members declared suspected or failed.
 func (s *stateMachine) tick() []packet {
 	var ps []packet
 
->>>>>>> 93aba43e
 	for id := range s.suspects {
 		if s.suspects[id]++; s.suspects[id] >= s.suspicionTimeout() {
 			// Suspicion timeout
@@ -174,57 +163,36 @@
 }
 
 // receive processes an incoming packet and returns any necessary outgoing
-<<<<<<< HEAD
-// packets, and a boolean value reporting whether the stateMachine can continue
-// participating in the protocol. receive may produce pending Updates or Memos.
-=======
-// packets and a boolean value reporting whether the stateMachine can continue
-// participating in the protocol.
->>>>>>> 93aba43e
+// packets and a boolean value reporting whether s can continue participating
+// in the protocol.
 func (s *stateMachine) receive(p packet) ([]packet, bool) {
 	if s.removed[p.remoteID] {
 		return nil, true
 	}
-<<<<<<< HEAD
-	for _, msg := range p.Msgs {
-		if msg.Addr == (netip.AddrPort{}) {
-			msg.Addr = p.remoteAddr
-		}
-		if !s.processMsg(msg) {
-=======
 	for _, m := range p.Msgs {
 		if m.Addr == (netip.AddrPort{}) {
 			m.Addr = p.remoteAddr
 		}
 		if !s.processMsg(m) {
->>>>>>> 93aba43e
 			return nil, false
 		}
 	}
 	return s.processPacketType(p), true
 }
 
-<<<<<<< HEAD
-// processMsg processes an incoming message and reports whether s can continue
-// to participate in the protocol.
+// processMsg processes a received message and reports whether s can continue
+// participating in the protocol.
 func (s *stateMachine) processMsg(m *message) bool {
 	switch {
 	case m.NodeID == s.id:
-=======
-// processMsg processes a received message and reports whether the stateMachine
-// can continue participating in the protocol.
-func (s *stateMachine) processMsg(m *message) bool {
-	if m.NodeID == s.id {
->>>>>>> 93aba43e
 		if m.Type == suspected && m.Incarnation == s.incarnation {
 			s.incarnation++
 			s.msgQueue.Upsert(s.id, s.aliveMessage())
 		}
 		return m.Type != failed
-<<<<<<< HEAD
 	case m.Type == memo:
 		if s.seenMemos[m.MemoID] {
-			return true
+			break
 		}
 		s.seenMemos[m.MemoID] = true
 		s.memoQueue.Upsert(m.MemoID, m)
@@ -234,26 +202,15 @@
 			Body:    m.Body,
 		})
 	case s.isMemberNews(m):
-		s.update(m)
+		s.updateStatus(m)
 		s.msgQueue.Upsert(m.NodeID, m)
-=======
-	}
-	if s.isNews(m) {
-		s.msgQueue.Upsert(m.NodeID, m)
-		s.updateStatus(m)
->>>>>>> 93aba43e
 	}
 	return true
 }
 
-<<<<<<< HEAD
-// update updates a node's membership status based on a received message.
-func (s *stateMachine) update(m *message) {
-=======
 // updateStatus updates a node's membership status based on a received message
 // and emits an Update if the membership list changed.
 func (s *stateMachine) updateStatus(m *message) {
->>>>>>> 93aba43e
 	id := m.NodeID
 	if m.Type == failed {
 		s.remove(id)
@@ -262,13 +219,7 @@
 	if !s.isMember(id) {
 		s.members[id] = new(profile)
 		s.order.Add(id)
-<<<<<<< HEAD
-		s.pendingUpdates = append(s.pendingUpdates, Update{
-			ID: string(id), Addr: m.Addr, IsMember: true,
-		})
-=======
 		s.updates <- Update{ID: string(id), IsMember: true, Addr: m.Addr}
->>>>>>> 93aba43e
 	}
 	s.members[id].incarnation = m.Incarnation
 	s.members[id].addr = m.Addr
@@ -280,22 +231,12 @@
 	}
 }
 
-<<<<<<< HEAD
-// remove removes an id from the membership list.
-=======
 // remove removes an id from the list and emits an Update if it was a member.
->>>>>>> 93aba43e
 func (s *stateMachine) remove(id id) {
 	if !s.isMember(id) {
 		return
 	}
-<<<<<<< HEAD
-	s.pendingUpdates = append(s.pendingUpdates, Update{
-		ID: string(id), Addr: s.members[id].addr, IsMember: false,
-	})
-=======
 	s.updates <- Update{ID: string(id), IsMember: false, Addr: s.members[id].addr}
->>>>>>> 93aba43e
 	delete(s.members, id)
 	delete(s.suspects, id)
 	s.removed[id] = true
