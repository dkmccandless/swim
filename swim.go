package swim

import (
	"encoding/json"
	"math/rand"
	"net"
	"net/netip"
	"sync"
	"time"

	"github.com/dkmccandless/swim/bufchan"
)

const (
	tickAverage = time.Second
	pingTimeout = 200 * time.Millisecond
)

// An Update describes a change to the network membership.
type Update struct {
	ID       string
	Addr     netip.AddrPort
	IsMember bool
}

// A Memo carries user-defined data.
type Memo struct {
	SrcID   string
	SrcAddr netip.AddrPort
	Body    []byte
}

// A Node is a network node participating in the SWIM protocol.
type Node struct {
	mu  sync.Mutex // protects the following fields
	fsm *stateMachine

	id       id // copy of fsm.id
	conn     *net.UDPConn
	updates  bufchan.Chan[Update]
	memos    bufchan.Chan[Memo]
	stopTick chan struct{}
}

// Start creates a new Node and starts running the SWIM protocol on it.
func Start() (*Node, error) {
	conn, err := net.ListenUDP("udp", nil)
	if err != nil {
		return nil, err
	}
	updates := bufchan.Make[Update]()
	fsm := newStateMachine(updates.Send())
	n := &Node{
		fsm:      fsm,
		id:       fsm.id,
		conn:     conn,
<<<<<<< HEAD
		updates:  bufchan.Make[Update](),
		memos:    bufchan.Make[Memo](),
=======
		updates:  updates,
>>>>>>> 93aba43e
		stopTick: make(chan struct{}),
	}
	go n.runReceive()
	go n.runTick()
	return n, nil
}

func (n *Node) runTick() {
	defer close(n.updates.Send())
	periodTimer := time.NewTimer(0)
	pingTimer := stoppedTimer()
	for {
		select {
		case <-periodTimer.C:
			// Choose a random tick period within 10% of tickAverage to
			// desynchronize the nodes' periods
			tickPeriod := time.Duration(float64(tickAverage) * (0.9 + 0.2*rand.Float64()))
			periodTimer.Reset(tickPeriod)
			pingTimer.Reset(pingTimeout)
			ps := n.tick()
			n.emitPending()
			n.send(ps)
		case <-pingTimer.C:
			n.send(n.timeout())
		case <-n.stopTick:
			return
		}
	}
}

func (n *Node) tick() []packet {
	n.mu.Lock()
	defer n.mu.Unlock()
	return n.fsm.tick()
}

func (n *Node) timeout() []packet {
	n.mu.Lock()
	defer n.mu.Unlock()
	return n.fsm.timeout()
}

// Join connects n to a remote node. This is typically used to connect a new
// node to an existing network.
func (n *Node) Join(remote netip.AddrPort) error {
	n.mu.Lock()
	p := packet{
		Type: ping,
		Msgs: []*message{n.fsm.aliveMessage()},
	}
	n.mu.Unlock()
	return n.writeTo(p, remote)
}

func (n *Node) send(ps []packet) {
	for _, p := range ps {
		if err := n.writeTo(p, p.remoteAddr); err != nil {
			return
		}
	}
}

// writeTo writes p to addr.
func (n *Node) writeTo(p packet, addr netip.AddrPort) error {
	b, err := json.Marshal(envelope{n.id, p})
	if err != nil {
		panic(err)
	}
	_, err = n.conn.WriteToUDPAddrPort(b, addr)
	return err
}

func (n *Node) runReceive() {
	defer close(n.stopTick)
	for {
		b := make([]byte, 1<<16)
		len, addr, err := n.conn.ReadFromUDPAddrPort(b)
		if err != nil {
			return
		}
		var e envelope
		if err := json.Unmarshal(b[:len], &e); err != nil {
			continue
		}
		e.P.remoteID = e.SrcID
		e.P.remoteAddr = addr
		ps, ok := n.receive(e.P)
		if !ok {
			return
		}
<<<<<<< HEAD
		n.emitPending()
=======
>>>>>>> 93aba43e
		n.send(ps)
	}
}

func (n *Node) receive(p packet) ([]packet, bool) {
	n.mu.Lock()
	defer n.mu.Unlock()
	return n.fsm.receive(p)
}

<<<<<<< HEAD
// emitPending sends all pending Updates and Memos on their respective
// channels.
func (n *Node) emitPending() {
	n.mu.Lock()
	defer n.mu.Unlock()
	for _, u := range n.fsm.pendingUpdates {
		n.updates.Send() <- u
	}
	n.fsm.pendingUpdates = nil
	for _, m := range n.fsm.pendingMemos {
		n.memos.Send() <- m
	}
	n.fsm.pendingMemos = nil
}

// PostMemo disseminates b throughout the network.
func (n *Node) PostMemo(b []byte) {
	n.mu.Lock()
	defer n.mu.Unlock()
	n.fsm.addMemo(b)
}

=======
>>>>>>> 93aba43e
// Updates returns a channel from which Updates can be received. The channel is
// closed when n ceases participation in the protocol.
func (n *Node) Updates() <-chan Update {
	return n.updates.Receive()
}

// Memos returns a channel from which Memos can be received. The channel is
// closed when n ceases participation in the protocol.
func (n *Node) Memos() <-chan Memo {
	return n.memos.Receive()
}

// ID returns n's ID on the network.
func (n *Node) ID() string {
	return string(n.id)
}

// LocalAddr returns the local network address.
func (n *Node) LocalAddr() netip.AddrPort {
	return n.conn.LocalAddr().(*net.UDPAddr).AddrPort()
}

type envelope struct {
	SrcID id
	P     packet
}

func stoppedTimer() *time.Timer {
	t := time.NewTimer(0)
	if !t.Stop() {
		<-t.C
	}
	return t
}<|MERGE_RESOLUTION|>--- conflicted
+++ resolved
@@ -54,12 +54,8 @@
 		fsm:      fsm,
 		id:       fsm.id,
 		conn:     conn,
-<<<<<<< HEAD
-		updates:  bufchan.Make[Update](),
+		updates:  updates,
 		memos:    bufchan.Make[Memo](),
-=======
-		updates:  updates,
->>>>>>> 93aba43e
 		stopTick: make(chan struct{}),
 	}
 	go n.runReceive()
@@ -150,10 +146,7 @@
 		if !ok {
 			return
 		}
-<<<<<<< HEAD
 		n.emitPending()
-=======
->>>>>>> 93aba43e
 		n.send(ps)
 	}
 }
@@ -164,16 +157,10 @@
 	return n.fsm.receive(p)
 }
 
-<<<<<<< HEAD
-// emitPending sends all pending Updates and Memos on their respective
-// channels.
+// emitPending sends all pending Memos.
 func (n *Node) emitPending() {
 	n.mu.Lock()
 	defer n.mu.Unlock()
-	for _, u := range n.fsm.pendingUpdates {
-		n.updates.Send() <- u
-	}
-	n.fsm.pendingUpdates = nil
 	for _, m := range n.fsm.pendingMemos {
 		n.memos.Send() <- m
 	}
@@ -187,8 +174,6 @@
 	n.fsm.addMemo(b)
 }
 
-=======
->>>>>>> 93aba43e
 // Updates returns a channel from which Updates can be received. The channel is
 // closed when n ceases participation in the protocol.
 func (n *Node) Updates() <-chan Update {
